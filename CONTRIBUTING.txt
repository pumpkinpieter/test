--- conflicted
+++ resolved
@@ -1,9 +1,3 @@
 We don't want to stage this, I guess.  Oh wait we do and now we modified.
 
-<<<<<<< HEAD
-I added this line in the master branch, but not in test goblin branch.
-=======
-I added this line in the master branch, but not in test branch.
-
-And now making a change in the issue branch.
->>>>>>> e05c2c4f
+The lines added and altered in the master and issue branches were deleted, and replaced by this line. 